import express from 'express';
import { requireAuth } from '../auth';
import { wordGenerationService } from '../services/wordGenerationService';
import { z } from 'zod';

const router = express.Router();

// Schema for Word generation request
const generateWordSchema = z.object({
  title: z.string().min(1),
  reportData: z.object({
    projectInformation: z.any().optional(),
    assignmentScope: z.any().optional(),
    buildingObservations: z.any().optional(),
    research: z.any().optional(),
    discussionAnalysis: z.any().optional(),
    conclusions: z.any().optional(),
  }),
  images: z.array(z.object({
    originalFilename: z.string(),
    s3Url: z.string().optional(),
    publicUrl: z.string().optional(),
    fileSize: z.number(),
    description: z.string().optional(),
  })).default([]),
  aiEnhanceText: z.boolean().default(false),
  templateId: z.string().optional().default('MJSolutionsTemplate'),
});

// Generate Word document endpoint (server-side fallback)
router.post('/api/reports/generate-word', requireAuth, async (req, res) => {
  try {
    // Validate request body
    const validationResult = generateWordSchema.safeParse(req.body);
    
    if (!validationResult.success) {
      return res.status(400).json({ 
        error: 'Invalid request data', 
        details: validationResult.error 
      });
    }

<<<<<<< HEAD
    const { title, reportData, images, aiEnhanceText } = validationResult.data;
=======
    const { title, reportData, images, includePhotosInline, aiEnhanceText, templateId } = validationResult.data;
>>>>>>> 93c43159

    // TEMPORARY: Always allow server-side generation to use the template
    // TODO: Update client-side generation to also use the template
    // const shouldUseServer = wordGenerationService.shouldUseServerSide(images);
    // 
    // if (!shouldUseServer) {
    //   return res.status(400).json({ 
    //     error: 'This document should be generated client-side',
    //     fallback: false 
    //   });
    // }

    // Generate and stream the document
    await wordGenerationService.generateDocument({
      title,
      reportData,
      images,
<<<<<<< HEAD
      aiEnhanceText
=======
      includePhotosInline,
      aiEnhanceText,
      templateId
>>>>>>> 93c43159
    }, res);

  } catch (error) {
    console.error('Word generation error:', error);
    
    // Don't send response if headers already sent (document streaming started)
    if (!res.headersSent) {
      res.status(500).json({ 
        error: 'Failed to generate Word document',
        details: error.message 
      });
    }
  }
});

// Check if server-side generation is needed
router.post('/api/reports/check-word-generation', requireAuth, async (req, res) => {
  try {
    const { images, estimatedSize } = req.body;
    
    const shouldUseServer = wordGenerationService.shouldUseServerSide(
      images || [], 
      estimatedSize
    );
    
    res.json({ 
      useServerSide: shouldUseServer,
      reason: shouldUseServer 
        ? 'Document too large or complex for client-side generation'
        : 'Document can be generated client-side'
    });
    
  } catch (error) {
    console.error('Generation check error:', error);
    res.status(500).json({ error: 'Failed to check generation method' });
  }
});

// List available templates
router.get('/api/reports/word-templates', requireAuth, async (req, res) => {
  try {
    const templates = wordGenerationService.getAvailableTemplates();
    res.json({ templates });
  } catch (error) {
    console.error('Error listing templates:', error);
    res.status(500).json({ error: 'Failed to list templates' });
  }
});

// Debug endpoint to test template validation
router.post('/api/reports/debug-template', requireAuth, async (req, res) => {
  try {
    const { templateId = 'MJSolutionsTemplate' } = req.body;
    
    console.log(`🔍 DEBUG: Testing template validation for: ${templateId}`);
    
    // Test template validation
    const result = await (wordGenerationService as any).debugTemplateValidation(templateId);
    
    res.json({
      success: true,
      templateId,
      ...result
    });
    
  } catch (error) {
    console.error('Template debug error:', error);
    res.status(500).json({ 
      error: 'Template validation failed',
      details: error.message 
    });
  }
});

// Enhanced debug endpoint to test Word generation with sample data
router.post('/api/reports/debug-word-generation', requireAuth, async (req, res) => {
  try {
    console.log('🚨 DEBUG: Starting enhanced Word generation test...');
    
    // Create sample data that matches all required fields
    const sampleReportData = {
      projectInformation: {
        fileNumber: 'DEBUG-001',
        dateOfCreation: new Date().toLocaleDateString(),
        insuredName: 'Test Insured',
        insuredAddress: '123 Test Street, Test City, TS 12345',
        dateOfLoss: '2024-01-15',
        claimNumber: 'CLM-123456',
        clientCompany: 'Test Insurance Co.',
        clientContact: 'John Smith',
        clientEmail: 'john@test.com',
        clientPhone: '555-1234',
        engineerName: 'Test Engineer',
        technicalReviewer: 'Test Reviewer',
        receivedDate: '2024-01-10',
        siteVisitDate: '2024-01-20',
        licenseNumber: 'PE-12345'
      },
      assignmentScope: {
        intervieweesNames: 'Test Person 1, Test Person 2',
        providedDocumentsTitles: 'Insurance Policy, Photos, Previous Reports'
      },
      buildingAndSite: {
        structureBuiltDate: '1995',
        structureAge: '29 years',
        buildingSystemDescription: 'Two-story residential home with wood frame construction.',
        frontFacingDirection: 'North',
        exteriorObservations: 'Exterior shows signs of weather damage to roof shingles.',
        interiorObservations: 'Interior has water stains on ceiling in living room.',
        otherSiteObservations: 'Property well-maintained overall with minor storm damage.'
      },
      research: {
        weatherDataSummary: 'Severe thunderstorm with 70 mph winds and golf-ball sized hail occurred on date of loss.',
        corelogicHailSummary: 'CoreLogic confirms hail event with 1.75 inch diameter stones.',
        corelogicWindSummary: 'Wind speeds reached 72 mph sustained with gusts to 85 mph.'
      },
      discussionAndAnalysis: {
        siteDiscussionAnalysis: 'Site inspection confirms damage consistent with reported storm event.',
        weatherDiscussionAnalysis: 'Weather data supports timeline and severity of reported incident.',
        weatherImpactAnalysis: 'Storm conditions were sufficient to cause observed damage patterns.',
        recommendationsAndDiscussion: 'Recommend replacement of damaged roofing materials and interior repairs.'
      },
      conclusions: {
        conclusions: 'Based on site inspection and weather analysis, damage is consistent with reported storm event.'
      }
    };

    const sampleOptions = {
      title: 'DEBUG_Test_Report',
      reportData: sampleReportData,
      images: [],
      includePhotosInline: false,
      aiEnhanceText: false,
      templateId: 'MJSolutionsTemplate'
    };

    console.log('🧪 DEBUG: Sample data prepared, starting generation...');

    // Generate document with enhanced logging
    await wordGenerationService.generateDocument(sampleOptions, res);

  } catch (error) {
    console.error('🚨 DEBUG: Word generation test failed:', error);
    
    if (!res.headersSent) {
      res.status(500).json({ 
        error: 'Debug Word generation failed',
        details: error.message,
        stack: error.stack
      });
    }
  }
});

export default router;<|MERGE_RESOLUTION|>--- conflicted
+++ resolved
@@ -23,6 +23,7 @@
     fileSize: z.number(),
     description: z.string().optional(),
   })).default([]),
+  includePhotosInline: z.boolean().default(false),
   aiEnhanceText: z.boolean().default(false),
   templateId: z.string().optional().default('MJSolutionsTemplate'),
 });
@@ -40,11 +41,7 @@
       });
     }
 
-<<<<<<< HEAD
-    const { title, reportData, images, aiEnhanceText } = validationResult.data;
-=======
     const { title, reportData, images, includePhotosInline, aiEnhanceText, templateId } = validationResult.data;
->>>>>>> 93c43159
 
     // TEMPORARY: Always allow server-side generation to use the template
     // TODO: Update client-side generation to also use the template
@@ -62,13 +59,9 @@
       title,
       reportData,
       images,
-<<<<<<< HEAD
-      aiEnhanceText
-=======
       includePhotosInline,
       aiEnhanceText,
       templateId
->>>>>>> 93c43159
     }, res);
 
   } catch (error) {
