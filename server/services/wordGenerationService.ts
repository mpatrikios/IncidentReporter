import { Response } from 'express';
import fs from 'fs';
import path from 'path';
import axios from 'axios';
import sharp from 'sharp';
<<<<<<< HEAD
import { ReportImage as DBReportImage } from '../../shared/schema';
=======
import Docxtemplater from 'docxtemplater';
import PizZip from 'pizzip';
import { aiTextService } from './aiTextService';
>>>>>>> 93c43159

interface ReportImage {
  originalFilename: string;
  s3Url?: string;
  publicUrl?: string;
  fileSize: number;
  description?: string;
}

interface ReportData {
  projectInformation?: {
    fileNumber?: string;
    dateOfCreation?: string;
    insuredName?: string;
    insuredAddress?: string;
    dateOfLoss?: string;
    claimNumber?: string;
    clientCompany?: string;
    clientContact?: string;
    clientEmail?: string;
    clientPhone?: string;
    engineerName?: string;
    technicalReviewer?: string;
    receivedDate?: string;
    siteVisitDate?: string;
    licenseNumber?: string;
    city?: string;
    state?: string;
    zipCode?: string;
    latitude?: number;
    longitude?: number;
  };
  assignmentScope?: {
    intervieweesNames?: string;
    providedDocumentsTitles?: string;
    additionalMethodologyNotes?: string;
  };
  buildingAndSite?: {
    structureBuiltDate?: string;
    structureAge?: string;
    buildingSystemDescription?: string;
    frontFacingDirection?: string;
    exteriorObservations?: string;
    interiorObservations?: string;
    otherSiteObservations?: string;
  };
  // Legacy field name support
  buildingObservations?: {
    structureBuiltDate?: string;
    structureAge?: string;
    buildingSystemDescription?: string;
    frontFacingDirection?: string;
    exteriorObservations?: string;
    interiorObservations?: string;
    otherSiteObservations?: string;
  };
  research?: {
    weatherDataSummary?: string;
    corelogicHailSummary?: string;
    corelogicWindSummary?: string;
  };
  discussionAndAnalysis?: {
    siteDiscussionAnalysis?: string;
    weatherDiscussionAnalysis?: string;
    weatherImpactAnalysis?: string;
    recommendationsAndDiscussion?: string;
  };
  // Legacy field name support
  discussionAnalysis?: {
    siteDiscussionAnalysis?: string;
    weatherDiscussionAnalysis?: string;
    weatherImpactAnalysis?: string;
    recommendationsAndDiscussion?: string;
  };
  conclusions?: {
    conclusions?: string;
  };
}

interface WordGenerationOptions {
  title: string;
  reportData: ReportData;
  images: ReportImage[];
  aiEnhanceText?: boolean;
  templateId?: string;
}

class WordGenerationService {
  constructor() {
    console.log('📄 WordGenerationService initialized - using direct template approach');
  }

  /**
   * Generate Word document using direct template approach
   */
  async generateDocument(options: WordGenerationOptions, res: Response): Promise<void> {
<<<<<<< HEAD
    const { title, reportData, images, aiEnhanceText } = options;

    try {
      // Create a new Word document
      const docx = officegen('docx');

      // Set document properties
      docx.setDocTitle(title);
      docx.setDocSubject('Engineering Report');
      docx.setDocCreator('Engineering Report Generator');

      // Add title
      const titleObj = docx.createP({ align: 'center' });
      titleObj.addText(title, { bold: true, font_size: 20 });
      titleObj.addLineBreak();
      titleObj.addLineBreak();

      // Process and add report sections
      this.addReportSections(docx, reportData, images, aiEnhanceText);

      // Handle images - always embed photos inline
      if (images && images.length > 0) {
        console.log('DEBUG: *** PROCESSING IMAGES - SHOULD ALWAYS USE INLINE ***');
        console.log('DEBUG: Images array length:', images.length);
        docx.createP().addLineBreak();
        await this.addInlineImages(docx, images);
        console.log('DEBUG: *** FINISHED PROCESSING INLINE IMAGES ***');
=======
    const { title, reportData, images, includePhotosInline, aiEnhanceText, templateId = 'MJSolutionsTemplate' } = options;

    try {
      console.log(`🚀 Starting Word generation with template: ${templateId}`);
      
      // Load template file
      const templateBuffer = this.loadTemplate(templateId);
      
      // Create direct data mapping from form data
      console.log('📋 Creating direct data mapping...');
      const templateData = await this.createDirectDataMapping(reportData, images, includePhotosInline, aiEnhanceText);
      
      // Generate document using docxtemplater
      console.log('🔧 Filling template with docxtemplater...');
      const documentBuffer = await this.fillTemplate(templateBuffer, templateData);
      
      // 🧨 DIAGNOSTIC 6: Enhanced response headers and buffer transmission
      console.log('🔍 DIAGNOSTIC: Response preparation');
      console.log('📤 Setting response headers...');
      
      // Generate safe filename
      const safeTitle = title.replace(/[^a-z0-9\s\-_]/gi, '').replace(/\s+/g, '_');
      const filename = `${safeTitle}_${new Date().toISOString().split('T')[0]}.docx`;
      console.log(`📁 Generated filename: ${filename}`);
      
      // Set proper response headers with enhanced validation
      const headers = {
        'Content-Type': 'application/vnd.openxmlformats-officedocument.wordprocessingml.document',
        'Content-Disposition': `attachment; filename="${filename}"`,
        'Content-Length': documentBuffer.length.toString(),
        'Cache-Control': 'no-cache, no-store, must-revalidate',
        'Pragma': 'no-cache',
        'Expires': '0'
      };
      
      console.log('🏷️ Response headers:', headers);
      
      // Apply headers
      Object.entries(headers).forEach(([key, value]) => {
        res.setHeader(key, value);
      });
      
      // Validate buffer before sending
      console.log(`📏 Final buffer validation: ${documentBuffer.length} bytes`);
      
      if (documentBuffer.length === 0) {
        throw new Error('Cannot send empty document buffer');
>>>>>>> 93c43159
      }
      
      // Check if buffer is accidentally encoded as string
      if (typeof documentBuffer === 'string') {
        console.error('❌ Buffer is accidentally a string instead of Buffer');
        throw new Error('Document buffer has wrong type (string instead of Buffer)');
      }
      
      // Send the document buffer (Node.js automatically handles binary)
      console.log(`📨 Sending document buffer...`);
      res.end(documentBuffer);
      
      console.log(`✅ Document sent successfully: ${documentBuffer.length} bytes`);
      
      console.log(`✅ Word document generated successfully using template: ${templateId}`);
      
    } catch (error) {
      console.error('❌ Word generation failed:', error);
      if (!res.headersSent) {
        res.status(500).json({ error: 'Document generation failed', details: error.message });
      }
      throw error;
    }
  }

  /**
   * Load Word template file
   */
<<<<<<< HEAD
  private addReportSections(docx: any, reportData: ReportData, images: ReportImage[], aiEnhanceText?: boolean): void {
    // Assignment section
    if (reportData.projectInformation) {
      const assignmentTitle = docx.createP();
      assignmentTitle.addText('ASSIGNMENT', { bold: true, font_size: 14 });
      assignmentTitle.addLineBreak();

      const pi = reportData.projectInformation;
      const assignmentInfo = docx.createP();
      assignmentInfo.addText(`File Number: ${pi.fileNumber || 'N/A'}\n`);
      assignmentInfo.addText(`Date of Creation: ${pi.dateOfCreation || 'N/A'}\n`);
      assignmentInfo.addText(`Insured: ${pi.insuredName || 'N/A'}\n`);
      assignmentInfo.addText(`Property Address: ${pi.insuredAddress || 'N/A'}\n`);
      assignmentInfo.addText(`Date of Loss: ${pi.dateOfLoss || 'N/A'}\n`);
      assignmentInfo.addText(`Claim Number: ${pi.claimNumber || 'N/A'}\n`);
      assignmentInfo.addText(`Client: ${pi.clientCompany || 'N/A'}\n`);
      assignmentInfo.addText(`Client Contact: ${pi.clientContact || 'N/A'}\n`);
      assignmentInfo.addText(`Engineer: ${pi.engineerName || 'N/A'}\n`);
      assignmentInfo.addText(`Technical Reviewer: ${pi.technicalReviewer || 'N/A'}\n`);
      assignmentInfo.addText(`Site Visit Date: ${pi.siteVisitDate || 'N/A'}`);
      assignmentInfo.addLineBreak();
    }

    // Methodology section
    if (reportData.assignmentScope) {
      const methodologyTitle = docx.createP();
      methodologyTitle.addText('METHODOLOGY', { bold: true, font_size: 14 });
      methodologyTitle.addLineBreak();

      const as = reportData.assignmentScope;
      
      if (as.intervieweesNames) {
        const intervieweesTitle = docx.createP();
        intervieweesTitle.addText('Interviewees:', { bold: true });
        
        const interviewees = docx.createP();
        interviewees.addText(as.intervieweesNames);
        interviewees.addLineBreak();
      }

      if (as.providedDocumentsTitles) {
        const docsTitle = docx.createP();
        docsTitle.addText('Documents Reviewed:', { bold: true });
        
        const docs = docx.createP();
        docs.addText(as.providedDocumentsTitles);
        docs.addLineBreak();
      }
=======
  private loadTemplate(templateId: string): Buffer {
    const templatePath = path.join(process.cwd(), 'server/templates', `${templateId}.docx`);
    
    console.log(`📂 Loading template: ${templateId}`);
    console.log(`📁 Template path: ${templatePath}`);
    
    if (!fs.existsSync(templatePath)) {
      throw new Error(`Template not found: ${templatePath}`);
>>>>>>> 93c43159
    }
    
    // Read file with binary encoding
    const templateBuffer = fs.readFileSync(templatePath, null);
    console.log(`✅ Template loaded: ${templateId} (${templateBuffer.length} bytes)`);
    
    // Validate it's a proper Word document
    this.validateTemplate(templateBuffer, templatePath);
    
    return templateBuffer;
  }

<<<<<<< HEAD
    // Building System Description section
    if (reportData.buildingObservations?.buildingSystemDescription) {
      const buildingTitle = docx.createP();
      buildingTitle.addText('BUILDING SYSTEM DESCRIPTION', { bold: true, font_size: 14 });
      buildingTitle.addLineBreak();

      const buildingDesc = docx.createP();
      const photoRef = this.getPhotoReferenceText(images);
      buildingDesc.addText(reportData.buildingObservations.buildingSystemDescription + photoRef);
      buildingDesc.addLineBreak();
    }

    // Site Observations section
    if (reportData.buildingObservations) {
      const observationsTitle = docx.createP();
      observationsTitle.addText('SITE OBSERVATIONS', { bold: true, font_size: 14 });
      observationsTitle.addLineBreak();

      const bo = reportData.buildingObservations;

      if (bo.exteriorObservations) {
        const exteriorTitle = docx.createP();
        exteriorTitle.addText('Exterior Observations:', { bold: true });
        
        const exterior = docx.createP();
        const photoRef = this.getPhotoReferenceText(images);
        exterior.addText(bo.exteriorObservations + photoRef);
        exterior.addLineBreak();
      }

      if (bo.interiorObservations) {
        const interiorTitle = docx.createP();
        interiorTitle.addText('Interior Observations:', { bold: true });
        
        const interior = docx.createP();
        const photoRef = this.getPhotoReferenceText(images);
        interior.addText(bo.interiorObservations + photoRef);
        interior.addLineBreak();
      }

      if (bo.otherSiteObservations) {
        const otherTitle = docx.createP();
        otherTitle.addText('Other Site Observations:', { bold: true });
        
        const other = docx.createP();
        other.addText(bo.otherSiteObservations);
        other.addLineBreak();
=======
  /**
   * Validate template is a proper Word document
   */
  private validateTemplate(templateBuffer: Buffer, templatePath: string): void {
    // Check ZIP signature (Word docs are ZIP files)
    const zipSignature = templateBuffer.slice(0, 4);
    const expectedSignature = Buffer.from([0x50, 0x4B, 0x03, 0x04]);
    
    if (!zipSignature.equals(expectedSignature)) {
      throw new Error(`Invalid Word document format: ${templatePath}`);
    }
    
    // Test ZIP structure
    try {
      const zip = new PizZip(templateBuffer);
      const documentXml = zip.file('word/document.xml');
      
      if (!documentXml) {
        throw new Error(`Invalid Word document structure: ${templatePath}`);
>>>>>>> 93c43159
      }
      
      // Extract and log placeholders for debugging
      const content = documentXml.asText();
      const placeholders = content.match(/\{\{[^}]+\}\}/g) || [];
      console.log(`🏷️ Template contains ${placeholders.length} placeholders:`, placeholders.slice(0, 10));
      
    } catch (error) {
      throw new Error(`Template validation failed: ${error.message}`);
    }
    
    console.log('✅ Template validation successful');
  }

  /**
   * Create comprehensive data mapping ensuring ALL required template fields are covered
   */
  private async createDirectDataMapping(
    reportData: ReportData, 
    images: ReportImage[], 
    includePhotosInline: boolean, 
    aiEnhanceText?: boolean
  ): Promise<any> {
    console.log('🗺️ Creating comprehensive data mapping with safe defaults...');
    console.log('📊 Input reportData structure:', {
      hasProjectInfo: !!reportData.projectInformation,
      hasAssignmentScope: !!reportData.assignmentScope,
      hasBuildingAndSite: !!reportData.buildingAndSite,
      hasBuildingObservations: !!reportData.buildingObservations,
      hasResearch: !!reportData.research,
      hasDiscussionAndAnalysis: !!reportData.discussionAndAnalysis,
      hasDiscussionAnalysis: !!reportData.discussionAnalysis,
      hasConclusions: !!reportData.conclusions
    });
    
    const templateData: any = {};
    
    // Helper function to safely get nested values with appropriate defaults
    const safeGet = (obj: any, path: string, defaultValue: string = 'To be determined'): string => {
      const keys = path.split('.');
      let current = obj;
      for (const key of keys) {
        if (current && current[key] !== undefined && current[key] !== null && current[key] !== '') {
          current = current[key];
        } else {
          return defaultValue;
        }
      }
      return current || defaultValue;
    };

    // PROJECT INFORMATION - All required fields with contextually appropriate defaults
    const pi = reportData.projectInformation || {};
    templateData.insured_name = this.sanitizeText(safeGet(pi, 'insuredName', '[Insured Name]'));
    templateData.claim_number = this.sanitizeText(safeGet(pi, 'claimNumber', '[Claim Number]'));
    templateData.file_number = this.sanitizeText(safeGet(pi, 'fileNumber', '[File Number]'));
    
    // Auto-generate dateOfCreation if missing (not collected by form)
    templateData.date_of_creation = this.sanitizeText(
      safeGet(pi, 'dateOfCreation', new Date().toLocaleDateString('en-US', { 
        year: 'numeric', month: 'long', day: 'numeric' 
      }))
    );
    
    templateData.insured_address = this.sanitizeText(safeGet(pi, 'insuredAddress', '[Property Address]'));
    templateData.date_of_loss = this.sanitizeText(safeGet(pi, 'dateOfLoss', '[Date of Loss]'));
    templateData.client_company = this.sanitizeText(safeGet(pi, 'clientCompany', '[Client Company]'));
    templateData.engineer_name = this.sanitizeText(safeGet(pi, 'engineerName', '[Engineer Name]'));
    
    // Auto-generate technicalReviewer if missing (not collected by form)
    templateData.technical_reviewer = this.sanitizeText(
      safeGet(pi, 'technicalReviewer', 'To be assigned')
    );
    
    // Auto-generate receivedDate if missing (not collected by form)
    templateData.received_date = this.sanitizeText(
      safeGet(pi, 'receivedDate', 'To be determined')
    );
    
    templateData.site_visit_date = this.sanitizeText(safeGet(pi, 'siteVisitDate', '[Site Visit Date]'));
    
    // Additional project info fields
    templateData.client_contact = this.sanitizeText(safeGet(pi, 'clientContact', '[Client Contact]'));
    templateData.client_email = this.sanitizeText(safeGet(pi, 'clientEmail', '[Client Email]'));
    templateData.client_phone = this.sanitizeText(safeGet(pi, 'clientPhone', '[Client Phone]'));
    templateData.license_number = this.sanitizeText(safeGet(pi, 'licenseNumber', '[License Number]'));

    // ASSIGNMENT SCOPE - Handle missing data gracefully
    const as = reportData.assignmentScope || {};
    templateData.interviewees_names = this.sanitizeText(safeGet(as, 'intervieweesNames', 'No interviews conducted'));
    templateData.provided_documents_titles = this.sanitizeText(safeGet(as, 'providedDocumentsTitles', 'No documents provided'));

    // BUILDING & SITE OBSERVATIONS - Support both field names (buildingAndSite and buildingObservations)
    const bs = reportData.buildingAndSite || reportData.buildingObservations || {};
    
    // Auto-generate missing fields not collected by form
    templateData.structure_built_date = this.sanitizeText(
      safeGet(bs, 'structureBuiltDate', 'To be determined')
    );
    templateData.structure_age = this.sanitizeText(
      safeGet(bs, 'structureAge', 'To be determined')
    );
    templateData.front_facing_direction = this.sanitizeText(
      safeGet(bs, 'frontFacingDirection', 'To be determined')
    );
    
    // Process text fields with AI enhancement
    templateData.building_system_description = await this.processText(
      bs.buildingSystemDescription, 'building_system_description', aiEnhanceText
    );
    templateData.exterior_observations = await this.processText(
      bs.exteriorObservations, 'exterior_observations', aiEnhanceText
    );
    templateData.interior_observations = await this.processText(
      bs.interiorObservations, 'interior_observations', aiEnhanceText
    );
    // Handle otherSiteObservations - not collected by form, so provide default
    templateData.other_site_observations = await this.processText(
      bs.otherSiteObservations || 'No additional site observations documented.', 
      'other_site_observations', 
      aiEnhanceText
    );

    // RESEARCH - Weather and CoreLogic data
    const research = reportData.research || {};
    templateData.weather_data_summary = await this.processText(
      research.weatherDataSummary, 'weather_data_summary', aiEnhanceText
    );
    templateData.corelogic_hail_summary = await this.processText(
      research.corelogicHailSummary, 'corelogic_hail_summary', aiEnhanceText
    );
    templateData.corelogic_wind_summary = await this.processText(
      research.corelogicWindSummary, 'corelogic_wind_summary', aiEnhanceText
    );

    // DISCUSSION & ANALYSIS - Support both field names (discussionAndAnalysis and discussionAnalysis)
    const da = reportData.discussionAndAnalysis || reportData.discussionAnalysis || {};
    templateData.site_discussion_analysis = await this.processText(
      da.siteDiscussionAnalysis, 'site_discussion_analysis', aiEnhanceText
    );
    templateData.weather_discussion_analysis = await this.processText(
      da.weatherDiscussionAnalysis, 'weather_discussion_analysis', aiEnhanceText
    );
    templateData.weather_impact_analysis = await this.processText(
      da.weatherImpactAnalysis, 'weather_impact_analysis', aiEnhanceText
    );
    templateData.recommendations_and_discussion = await this.processText(
      da.recommendationsAndDiscussion, 'recommendations_and_discussion', aiEnhanceText
    );

    // CONCLUSIONS
    const conclusions = reportData.conclusions || {};
    templateData.conclusions = await this.processText(
      conclusions.conclusions, 'conclusions', aiEnhanceText
    );

    // DYNAMIC FIELDS
    templateData.current_date = new Date().toLocaleDateString('en-US', {
      year: 'numeric',
      month: 'long',
      day: 'numeric'
    });

    // COMPANY INFORMATION DEFAULTS
    templateData.company_name = 'ENGINEERING CONSULTANTS';
    templateData.company_address = '7975 Stage Hills Boulevard, Suite 1\nMemphis, TN 38133\nTel:901-377-9984';
    templateData.company_file_prefix = 'Company';

    // IMAGE PLACEHOLDERS - Add if inline photos are requested
    if (includePhotosInline && images && images.length > 0) {
      console.log(`📸 Adding ${images.length} image placeholders...`);
      for (let i = 0; i < Math.min(images.length, 20); i++) { // Limit to 20 images
        const imageIndex = i + 1;
        templateData[`photo_${imageIndex}`] = `[Photo ${imageIndex}: ${images[i].originalFilename}]`;
        templateData[`photo_${imageIndex}_caption`] = `Photo ${imageIndex}: ${images[i].originalFilename}`;
        templateData[`photo_${imageIndex}_description`] = this.sanitizeText(images[i].description || '');
      }
    }

    // VALIDATION - Ensure all required fields have valid, non-empty values
    const requiredFields = [
      'insured_name', 'claim_number', 'file_number', 'date_of_creation', 'insured_address',
      'date_of_loss', 'client_company', 'engineer_name', 'technical_reviewer', 'received_date',
      'site_visit_date', 'interviewees_names', 'provided_documents_titles', 'structure_built_date',
      'structure_age', 'building_system_description', 'front_facing_direction', 'exterior_observations',
      'interior_observations', 'other_site_observations', 'weather_data_summary', 'corelogic_hail_summary',
      'corelogic_wind_summary', 'site_discussion_analysis', 'weather_discussion_analysis',
      'weather_impact_analysis', 'recommendations_and_discussion', 'conclusions'
    ];

    // Define field-specific defaults for better context
    const fieldDefaults: Record<string, string> = {
      'insured_name': '[Insured Name]',
      'claim_number': '[Claim Number]',
      'file_number': '[File Number]',
      'insured_address': '[Property Address]',
      'date_of_loss': '[Date of Loss]',
      'client_company': '[Client Company]',
      'engineer_name': '[Engineer Name]',
      'technical_reviewer': '[Technical Reviewer]',
      'received_date': '[Date Received]',
      'site_visit_date': '[Site Visit Date]',
      'interviewees_names': 'No interviews conducted.',
      'provided_documents_titles': 'No documents provided.',
      'structure_built_date': '[Year Built]',
      'structure_age': '[Structure Age]',
      'front_facing_direction': '[Front Facing Direction]',
      'building_system_description': 'Building system description to be provided.',
      'exterior_observations': 'Exterior observations to be documented.',
      'interior_observations': 'Interior observations to be documented.',
      'other_site_observations': 'Additional site observations to be documented.',
      'weather_data_summary': 'Weather data analysis to be provided.',
      'corelogic_hail_summary': 'Hail data analysis to be provided.',
      'corelogic_wind_summary': 'Wind data analysis to be provided.',
      'site_discussion_analysis': 'Site analysis and discussion to be provided.',
      'weather_discussion_analysis': 'Weather analysis and discussion to be provided.',
      'weather_impact_analysis': 'Weather impact analysis to be provided.',
      'recommendations_and_discussion': 'Recommendations and discussion to be provided.',
      'conclusions': 'Conclusions to be provided.'
    };

    const missingFields = requiredFields.filter(field => !templateData[field] || templateData[field].trim() === '');
    if (missingFields.length > 0) {
      console.warn('⚠️ Missing or empty required fields:', missingFields);
      // Fill missing fields with contextually appropriate defaults
      missingFields.forEach(field => {
        templateData[field] = fieldDefaults[field] || 'To be determined.';
      });
    }

    console.log(`✅ Comprehensive data mapping complete: ${Object.keys(templateData).length} fields`);
    console.log('📋 Required fields covered:', requiredFields.length);
    console.log('🔍 Sample mappings:');
    requiredFields.slice(0, 5).forEach(field => {
      console.log(`  ${field}: "${templateData[field]?.substring(0, 50)}..."`);
    });
    
    return templateData;
  }

  /**
   * Process text with AI enhancement if enabled
   */
  private async processText(text: string | undefined, fieldType: string, aiEnhanceText?: boolean): Promise<string> {
    if (!text || text.trim().length === 0) {
      return 'To be determined.';
    }
    
    // Clean and sanitize first
    let processedText = this.sanitizeText(text);
    
    // Apply AI enhancement if enabled and text contains bullet points
    if (aiEnhanceText && aiTextService.isConfigured()) {
      const hasBulletPoints = /^[\s]*[•\-\*]|^\d+\./gm.test(processedText);
      
      if (hasBulletPoints) {
        try {
          console.log(`🤖 AI enhancing text for ${fieldType}...`);
          const enhancedText = await aiTextService.generateParagraph({
            bulletPoints: processedText,
            fieldType,
            context: 'Civil engineering property inspection report'
          });
          processedText = this.sanitizeText(enhancedText);
          console.log(`✅ AI enhancement complete for ${fieldType}`);
        } catch (error) {
          console.warn(`⚠️ AI enhancement failed for ${fieldType}, using original text:`, error.message);
        }
      }
    }
    
    return processedText;
  }

  /**
   * Sanitize text for Word document with safe defaults
   */
<<<<<<< HEAD
  private async addInlineImages(docx: any, images: ReportImage[]): Promise<void> {
    console.log('DEBUG: addInlineImages called with', images.length, 'images');
    
    // Add images section
    const imagesTitle = docx.createP();
    imagesTitle.addText('Appendix A: Site Photographs', { bold: true, font_size: 18 });
    imagesTitle.addLineBreak();
=======
  private sanitizeText(text: any, defaultValue: string = 'To be determined'): string {
    // Handle null, undefined, or empty values
    if (text === null || text === undefined || text === '') {
      return defaultValue;
    }
    
    const sanitized = String(text)
      .replace(/[\x00-\x08\x0B-\x0C\x0E-\x1F\x7F]/g, '') // Remove control characters
      .replace(/[\uFEFF\uFFFE\uFFFF]/g, '') // Remove BOM and special Unicode
      .replace(/&/g, '&amp;') // XML escape
      .replace(/</g, '&lt;')
      .replace(/>/g, '&gt;')
      .replace(/"/g, '&quot;')
      .replace(/'/g, '&apos;')
      .trim();
    
    // Return default if sanitization resulted in empty string
    return sanitized || defaultValue;
  }
>>>>>>> 93c43159

  /**
   * Fill template with data using docxtemplater - Enhanced with comprehensive diagnostics
   */
  private async fillTemplate(templateBuffer: Buffer, templateData: any): Promise<Buffer> {
    console.log('🔧 Filling template with docxtemplater...');
    
    // 🧨 DIAGNOSTIC 1: Validate input template buffer
    console.log('🔍 DIAGNOSTIC: Input template validation');
    console.log(`📏 Template buffer size: ${templateBuffer.length} bytes`);
    
    if (templateBuffer.length === 0) {
      throw new Error('Template buffer is empty');
    }
    
    // Check template ZIP signature
    const templateSignature = templateBuffer.slice(0, 4);
    const expectedZipSignature = Buffer.from([0x50, 0x4B, 0x03, 0x04]);
    if (!templateSignature.equals(expectedZipSignature)) {
      console.error('❌ Invalid template ZIP signature:', templateSignature);
      throw new Error('Template file is not a valid ZIP/DOCX file');
    }
    console.log('✅ Template ZIP signature valid');
    
    try {
      // Create ZIP from template
      console.log('📁 Creating ZIP from template...');
      const zip = new PizZip(templateBuffer);
      
      // 🧨 DIAGNOSTIC 2: Validate template structure
      console.log('🔍 DIAGNOSTIC: Template structure validation');
      const zipEntries = Object.keys(zip.files);
      console.log(`📂 ZIP entries found: ${zipEntries.length}`);
      
      // Check for essential DOCX files
      const requiredFiles = ['[Content_Types].xml', 'word/document.xml'];
      const missingFiles = requiredFiles.filter(file => !zipEntries.includes(file));
      if (missingFiles.length > 0) {
        console.error('❌ Missing required DOCX files:', missingFiles);
        throw new Error(`Template missing required files: ${missingFiles.join(', ')}`);
      }
      console.log('✅ Essential DOCX files present');
      
      // Create docxtemplater instance with enhanced error handling and custom delimiters
      console.log('⚙️ Creating docxtemplater instance with custom delimiters...');
      const doc = new Docxtemplater(zip, {
        paragraphLoop: true,
        linebreaks: true,
        errorLogging: true,
        // 🎯 FIX: Custom delimiters to prevent duplicate tag errors
        delimiters: { start: '{{', end: '}}' },
        nullGetter: function(part: any) {
          console.warn(`⚠️ Missing placeholder: ${part.value}`);
          return `[MISSING: ${part.value}]`;
        },
        // Enhanced error handling
        parser: function(tag: string) {
          return {
            get: function(scope: any) {
              if (tag === '.') {
                return scope;
              }
              return scope[tag];
            }
          };
        }
      });
      
      // 🧨 DIAGNOSTIC 3: Validate template data
      console.log('🔍 DIAGNOSTIC: Template data validation');
      console.log(`📊 Template data keys: ${Object.keys(templateData).length}`);
      console.log('🏷️ First 10 template variables:');
      Object.keys(templateData).slice(0, 10).forEach(key => {
        const value = templateData[key];
        const preview = typeof value === 'string' 
          ? value.substring(0, 50) + (value.length > 50 ? '...' : '')
          : String(value);
        console.log(`  ${key}: "${preview}"`);
      });
      
      // Check for undefined/null values
      const problematicKeys = Object.keys(templateData).filter(key => 
        templateData[key] === undefined || templateData[key] === null
      );
      if (problematicKeys.length > 0) {
        console.warn('⚠️ Found null/undefined values:', problematicKeys);
      }
      
      // Set data and render with enhanced error catching
      console.log('📊 Setting template data...');
      doc.setData(templateData);
      
      // 🧨 DIAGNOSTIC 4: Enhanced render with try/catch and detailed template error logging
      console.log('🖼️ Rendering template with error catching...');
      try {
<<<<<<< HEAD
        // Add image caption with Photo numbering
        const caption = docx.createP();
        const photoText = `Photo ${i + 1}: ${image.description || image.originalFilename}`;
        console.log('DEBUG: Adding inline photo:', photoText);
        caption.addText(photoText, { bold: true });
        caption.addLineBreak();

        // Download and add image
        const imageUrl = image.publicUrl || image.s3Url;
        if (imageUrl) {
          const imageData = await this.downloadImage(imageUrl);
          if (imageData) {
            const processedImage = await this.processImageForWord(imageData);
=======
        doc.render();
        console.log('✅ Template rendered successfully');
      } catch (renderError: any) {
        console.error('❌ Docxtemplater render error:', renderError);
        console.error('🔍 Error details:', {
          message: renderError.message,
          properties: renderError.properties || {},
          stack: renderError.stack
        });
        
        // 🎯 STEP 1: Log All Template Errors with detailed breakdown
        console.error('🚨 DETAILED TEMPLATE ERROR ANALYSIS:');
        if (renderError.properties && renderError.properties.errors) {
          console.error(`📋 Found ${renderError.properties.errors.length} template errors:`);
          renderError.properties.errors.forEach((e: any, i: number) => {
            const tag = e.properties?.tag || e.properties?.xtag || 'unknown';
            const explanation = e.properties?.explanation || e.message || 'No explanation';
            const file = e.properties?.file || 'unknown file';
            const context = e.properties?.context || 'no context';
            const offset = e.properties?.offset || 'unknown position';
>>>>>>> 93c43159
            
            console.error(`[${i + 1}] Tag: "${tag}" | File: ${file} | Explanation: ${explanation}`);
            console.error(`    Context: "${context}" | Offset: ${offset}`);
            if (e.properties?.scope) {
              console.error(`    Scope: ${JSON.stringify(e.properties.scope)}`);
            }
          });
        }
        
        // Enhanced error reporting for single errors
        if (renderError.properties && !renderError.properties.errors) {
          const { id, explanation, scope, tag, xtag, file, context, offset } = renderError.properties;
          console.error(`🚨 Single Render Error Details:
            - Error ID: ${id}
            - Tag: ${tag || xtag || 'unknown'}
            - File: ${file || 'unknown'}
            - Explanation: ${explanation}
            - Context: ${context || 'no context'}
            - Offset: ${offset || 'unknown'}
            - Scope: ${JSON.stringify(scope, null, 2)}`);
        }
        
        throw new Error(`Template render failed: ${renderError.message}`);
      }
<<<<<<< HEAD
    }
  }

  /**
   * Get photo reference text for photos (simplified version without database lookup)
   */
  private getPhotoReferenceText(images: ReportImage[]): string {
    console.log('DEBUG: Word service generating photo reference for', images.length, 'images');
    
    if (images.length === 0) return '';
    
    if (images.length === 1) {
      return ` (Photo 1)`;
    } else {
      return ` (Photos 1-${images.length})`;
    }
  }

  /**
   * Add image references to document
   */
  private addImageReferences(docx: any, images: ReportImage[]): void {
    console.log('DEBUG: addImageReferences called with', images.length, 'images');
    
    // Add references section
    const refsTitle = docx.createP();
    refsTitle.addText('Appendix A: Site Photographs', { bold: true, font_size: 18 });
    refsTitle.addLineBreak();

    images.forEach((image, index) => {
      const ref = docx.createP();
      // Use Photo numbering instead of just numbered list
      const photoText = `Photo ${index + 1}: ${image.description || image.originalFilename}`;
      console.log('DEBUG: Adding photo reference:', photoText);
      ref.addText(photoText);
      ref.addLineBreak();
    });
    
    console.log('DEBUG: addImageReferences completed');
=======
      
      // Check for rendering errors
      if (doc.errors && doc.errors.length > 0) {
        console.error('❌ Template rendering errors found:', doc.errors);
        doc.errors.forEach((error, index) => {
          console.error(`Error ${index + 1}:`, {
            message: error.message,
            name: error.name,
            properties: error.properties
          });
        });
        throw new Error(`Template rendering failed: ${doc.errors.map(e => e.message).join(', ')}`);
      }
      
      // Generate output buffer with validation
      console.log('📦 Generating output document...');
      const outputZip = doc.getZip();
      
      // 🧨 DIAGNOSTIC 5: Enhanced buffer generation and validation
      console.log('🔍 DIAGNOSTIC: Output buffer generation');
      const buffer = Buffer.from(outputZip.generate({ 
        type: 'nodebuffer',
        compression: 'DEFLATE',
        compressionOptions: { level: 6 }
      }));
      
      console.log(`📏 Generated buffer size: ${buffer.length} bytes`);
      
      // Validate output buffer
      if (buffer.length === 0) {
        throw new Error('Generated document buffer is empty');
      }
      
      if (buffer.length < 1000) {
        console.warn(`⚠️ Generated buffer seems unusually small: ${buffer.length} bytes`);
      }
      
      // Check output ZIP signature
      const outputSignature = buffer.slice(0, 4);
      if (!outputSignature.equals(expectedZipSignature)) {
        console.error('❌ Generated document has invalid ZIP signature:', outputSignature);
        console.error('📋 Expected:', expectedZipSignature);
        console.error('📋 Actual:', outputSignature);
        throw new Error('Generated document has invalid ZIP format');
      }
      console.log('✅ Output document ZIP signature valid');
      
      // 🧨 BONUS DIAGNOSTIC: Test if buffer can be unzipped
      try {
        const testZip = new PizZip(buffer);
        const testEntries = Object.keys(testZip.files);
        console.log(`✅ Generated document can be unzipped (${testEntries.length} entries)`);
        
        // Verify essential files are present
        const outputMissingFiles = requiredFiles.filter(file => !testEntries.includes(file));
        if (outputMissingFiles.length > 0) {
          console.error('❌ Generated document missing required files:', outputMissingFiles);
          throw new Error(`Output document missing files: ${outputMissingFiles.join(', ')}`);
        }
        console.log('✅ Generated document structure valid');
        
      } catch (unzipError) {
        console.error('❌ Generated document cannot be unzipped:', unzipError.message);
        throw new Error(`Generated document is corrupted: ${unzipError.message}`);
      }
      
      console.log(`✅ Document generation complete: ${buffer.length} bytes`);
      return buffer;
      
    } catch (error) {
      console.error('❌ Template filling failed:', error);
      console.error('🔍 Full error details:', {
        message: error.message,
        stack: error.stack,
        name: error.name
      });
      throw new Error(`Document generation failed: ${error.message}`);
    }
>>>>>>> 93c43159
  }

  /**
   * Check if server-side generation is needed
   */
  shouldUseServerSide(images: ReportImage[], documentSize?: number): boolean {
    // Use server-side if document is large or has many images
    if (documentSize && documentSize > 40 * 1024 * 1024) return true;
    if (images.length > 20) return true;
    
    const totalImageSize = images.reduce((sum, img) => sum + (img.fileSize || 0), 0);
    if (totalImageSize > 30 * 1024 * 1024) return true;
    
    return false;
  }

  /**
   * List available templates
   */
  getAvailableTemplates(): string[] {
    try {
      const templatesDir = path.join(process.cwd(), 'server/templates');
      if (!fs.existsSync(templatesDir)) {
        return ['MJSolutionsTemplate'];
      }

      const files = fs.readdirSync(templatesDir);
      const templates = files
        .filter(file => file.endsWith('.docx'))
        .map(file => file.replace('.docx', ''));
      
      return templates.length > 0 ? templates : ['MJSolutionsTemplate'];
    } catch (error) {
      console.error('Error listing templates:', error);
      return ['MJSolutionsTemplate'];
    }
  }

  /**
   * Debug template validation method
   */
  async debugTemplateValidation(templateId: string): Promise<any> {
    try {
      console.log(`🔍 DEBUG: Validating template ${templateId}`);
      
      const templateBuffer = this.loadTemplate(templateId);
      
      // Extract placeholders from template
      const zip = new PizZip(templateBuffer);
      const documentXml = zip.file('word/document.xml');
      const content = documentXml?.asText() || '';
      const placeholders = content.match(/\{\{[^}]+\}\}/g) || [];
      
      // Create sample data
      const sampleData = await this.createDirectDataMapping({
        projectInformation: { fileNumber: 'TEST-001', insuredName: 'Test User' },
        assignmentScope: {},
        buildingObservations: {},
        research: {},
        discussionAnalysis: {},
        conclusions: {}
      }, [], false, false);
      
      return {
        templateSize: templateBuffer.length,
        placeholdersFound: placeholders,
        placeholderCount: placeholders.length,
        sampleDataGenerated: Object.keys(sampleData),
        sampleDataCount: Object.keys(sampleData).length
      };
      
    } catch (error) {
      throw new Error(`Template validation failed: ${error.message}`);
    }
  }
}

export const wordGenerationService = new WordGenerationService();<|MERGE_RESOLUTION|>--- conflicted
+++ resolved
@@ -3,13 +3,9 @@
 import path from 'path';
 import axios from 'axios';
 import sharp from 'sharp';
-<<<<<<< HEAD
-import { ReportImage as DBReportImage } from '../../shared/schema';
-=======
 import Docxtemplater from 'docxtemplater';
 import PizZip from 'pizzip';
 import { aiTextService } from './aiTextService';
->>>>>>> 93c43159
 
 interface ReportImage {
   originalFilename: string;
@@ -93,6 +89,7 @@
   title: string;
   reportData: ReportData;
   images: ReportImage[];
+  includePhotosInline?: boolean;
   aiEnhanceText?: boolean;
   templateId?: string;
 }
@@ -106,35 +103,6 @@
    * Generate Word document using direct template approach
    */
   async generateDocument(options: WordGenerationOptions, res: Response): Promise<void> {
-<<<<<<< HEAD
-    const { title, reportData, images, aiEnhanceText } = options;
-
-    try {
-      // Create a new Word document
-      const docx = officegen('docx');
-
-      // Set document properties
-      docx.setDocTitle(title);
-      docx.setDocSubject('Engineering Report');
-      docx.setDocCreator('Engineering Report Generator');
-
-      // Add title
-      const titleObj = docx.createP({ align: 'center' });
-      titleObj.addText(title, { bold: true, font_size: 20 });
-      titleObj.addLineBreak();
-      titleObj.addLineBreak();
-
-      // Process and add report sections
-      this.addReportSections(docx, reportData, images, aiEnhanceText);
-
-      // Handle images - always embed photos inline
-      if (images && images.length > 0) {
-        console.log('DEBUG: *** PROCESSING IMAGES - SHOULD ALWAYS USE INLINE ***');
-        console.log('DEBUG: Images array length:', images.length);
-        docx.createP().addLineBreak();
-        await this.addInlineImages(docx, images);
-        console.log('DEBUG: *** FINISHED PROCESSING INLINE IMAGES ***');
-=======
     const { title, reportData, images, includePhotosInline, aiEnhanceText, templateId = 'MJSolutionsTemplate' } = options;
 
     try {
@@ -182,7 +150,6 @@
       
       if (documentBuffer.length === 0) {
         throw new Error('Cannot send empty document buffer');
->>>>>>> 93c43159
       }
       
       // Check if buffer is accidentally encoded as string
@@ -199,7 +166,7 @@
       
       console.log(`✅ Word document generated successfully using template: ${templateId}`);
       
-    } catch (error) {
+    } catch (error: any) {
       console.error('❌ Word generation failed:', error);
       if (!res.headersSent) {
         res.status(500).json({ error: 'Document generation failed', details: error.message });
@@ -211,56 +178,6 @@
   /**
    * Load Word template file
    */
-<<<<<<< HEAD
-  private addReportSections(docx: any, reportData: ReportData, images: ReportImage[], aiEnhanceText?: boolean): void {
-    // Assignment section
-    if (reportData.projectInformation) {
-      const assignmentTitle = docx.createP();
-      assignmentTitle.addText('ASSIGNMENT', { bold: true, font_size: 14 });
-      assignmentTitle.addLineBreak();
-
-      const pi = reportData.projectInformation;
-      const assignmentInfo = docx.createP();
-      assignmentInfo.addText(`File Number: ${pi.fileNumber || 'N/A'}\n`);
-      assignmentInfo.addText(`Date of Creation: ${pi.dateOfCreation || 'N/A'}\n`);
-      assignmentInfo.addText(`Insured: ${pi.insuredName || 'N/A'}\n`);
-      assignmentInfo.addText(`Property Address: ${pi.insuredAddress || 'N/A'}\n`);
-      assignmentInfo.addText(`Date of Loss: ${pi.dateOfLoss || 'N/A'}\n`);
-      assignmentInfo.addText(`Claim Number: ${pi.claimNumber || 'N/A'}\n`);
-      assignmentInfo.addText(`Client: ${pi.clientCompany || 'N/A'}\n`);
-      assignmentInfo.addText(`Client Contact: ${pi.clientContact || 'N/A'}\n`);
-      assignmentInfo.addText(`Engineer: ${pi.engineerName || 'N/A'}\n`);
-      assignmentInfo.addText(`Technical Reviewer: ${pi.technicalReviewer || 'N/A'}\n`);
-      assignmentInfo.addText(`Site Visit Date: ${pi.siteVisitDate || 'N/A'}`);
-      assignmentInfo.addLineBreak();
-    }
-
-    // Methodology section
-    if (reportData.assignmentScope) {
-      const methodologyTitle = docx.createP();
-      methodologyTitle.addText('METHODOLOGY', { bold: true, font_size: 14 });
-      methodologyTitle.addLineBreak();
-
-      const as = reportData.assignmentScope;
-      
-      if (as.intervieweesNames) {
-        const intervieweesTitle = docx.createP();
-        intervieweesTitle.addText('Interviewees:', { bold: true });
-        
-        const interviewees = docx.createP();
-        interviewees.addText(as.intervieweesNames);
-        interviewees.addLineBreak();
-      }
-
-      if (as.providedDocumentsTitles) {
-        const docsTitle = docx.createP();
-        docsTitle.addText('Documents Reviewed:', { bold: true });
-        
-        const docs = docx.createP();
-        docs.addText(as.providedDocumentsTitles);
-        docs.addLineBreak();
-      }
-=======
   private loadTemplate(templateId: string): Buffer {
     const templatePath = path.join(process.cwd(), 'server/templates', `${templateId}.docx`);
     
@@ -269,7 +186,6 @@
     
     if (!fs.existsSync(templatePath)) {
       throw new Error(`Template not found: ${templatePath}`);
->>>>>>> 93c43159
     }
     
     // Read file with binary encoding
@@ -282,55 +198,6 @@
     return templateBuffer;
   }
 
-<<<<<<< HEAD
-    // Building System Description section
-    if (reportData.buildingObservations?.buildingSystemDescription) {
-      const buildingTitle = docx.createP();
-      buildingTitle.addText('BUILDING SYSTEM DESCRIPTION', { bold: true, font_size: 14 });
-      buildingTitle.addLineBreak();
-
-      const buildingDesc = docx.createP();
-      const photoRef = this.getPhotoReferenceText(images);
-      buildingDesc.addText(reportData.buildingObservations.buildingSystemDescription + photoRef);
-      buildingDesc.addLineBreak();
-    }
-
-    // Site Observations section
-    if (reportData.buildingObservations) {
-      const observationsTitle = docx.createP();
-      observationsTitle.addText('SITE OBSERVATIONS', { bold: true, font_size: 14 });
-      observationsTitle.addLineBreak();
-
-      const bo = reportData.buildingObservations;
-
-      if (bo.exteriorObservations) {
-        const exteriorTitle = docx.createP();
-        exteriorTitle.addText('Exterior Observations:', { bold: true });
-        
-        const exterior = docx.createP();
-        const photoRef = this.getPhotoReferenceText(images);
-        exterior.addText(bo.exteriorObservations + photoRef);
-        exterior.addLineBreak();
-      }
-
-      if (bo.interiorObservations) {
-        const interiorTitle = docx.createP();
-        interiorTitle.addText('Interior Observations:', { bold: true });
-        
-        const interior = docx.createP();
-        const photoRef = this.getPhotoReferenceText(images);
-        interior.addText(bo.interiorObservations + photoRef);
-        interior.addLineBreak();
-      }
-
-      if (bo.otherSiteObservations) {
-        const otherTitle = docx.createP();
-        otherTitle.addText('Other Site Observations:', { bold: true });
-        
-        const other = docx.createP();
-        other.addText(bo.otherSiteObservations);
-        other.addLineBreak();
-=======
   /**
    * Validate template is a proper Word document
    */
@@ -350,7 +217,6 @@
       
       if (!documentXml) {
         throw new Error(`Invalid Word document structure: ${templatePath}`);
->>>>>>> 93c43159
       }
       
       // Extract and log placeholders for debugging
@@ -358,7 +224,7 @@
       const placeholders = content.match(/\{\{[^}]+\}\}/g) || [];
       console.log(`🏷️ Template contains ${placeholders.length} placeholders:`, placeholders.slice(0, 10));
       
-    } catch (error) {
+    } catch (error: any) {
       throw new Error(`Template validation failed: ${error.message}`);
     }
     
@@ -371,7 +237,7 @@
   private async createDirectDataMapping(
     reportData: ReportData, 
     images: ReportImage[], 
-    includePhotosInline: boolean, 
+    includePhotosInline?: boolean, 
     aiEnhanceText?: boolean
   ): Promise<any> {
     console.log('🗺️ Creating comprehensive data mapping with safe defaults...');
@@ -616,7 +482,7 @@
           });
           processedText = this.sanitizeText(enhancedText);
           console.log(`✅ AI enhancement complete for ${fieldType}`);
-        } catch (error) {
+        } catch (error: any) {
           console.warn(`⚠️ AI enhancement failed for ${fieldType}, using original text:`, error.message);
         }
       }
@@ -628,15 +494,6 @@
   /**
    * Sanitize text for Word document with safe defaults
    */
-<<<<<<< HEAD
-  private async addInlineImages(docx: any, images: ReportImage[]): Promise<void> {
-    console.log('DEBUG: addInlineImages called with', images.length, 'images');
-    
-    // Add images section
-    const imagesTitle = docx.createP();
-    imagesTitle.addText('Appendix A: Site Photographs', { bold: true, font_size: 18 });
-    imagesTitle.addLineBreak();
-=======
   private sanitizeText(text: any, defaultValue: string = 'To be determined'): string {
     // Handle null, undefined, or empty values
     if (text === null || text === undefined || text === '') {
@@ -656,7 +513,6 @@
     // Return default if sanitization resulted in empty string
     return sanitized || defaultValue;
   }
->>>>>>> 93c43159
 
   /**
    * Fill template with data using docxtemplater - Enhanced with comprehensive diagnostics
@@ -752,21 +608,6 @@
       // 🧨 DIAGNOSTIC 4: Enhanced render with try/catch and detailed template error logging
       console.log('🖼️ Rendering template with error catching...');
       try {
-<<<<<<< HEAD
-        // Add image caption with Photo numbering
-        const caption = docx.createP();
-        const photoText = `Photo ${i + 1}: ${image.description || image.originalFilename}`;
-        console.log('DEBUG: Adding inline photo:', photoText);
-        caption.addText(photoText, { bold: true });
-        caption.addLineBreak();
-
-        // Download and add image
-        const imageUrl = image.publicUrl || image.s3Url;
-        if (imageUrl) {
-          const imageData = await this.downloadImage(imageUrl);
-          if (imageData) {
-            const processedImage = await this.processImageForWord(imageData);
-=======
         doc.render();
         console.log('✅ Template rendered successfully');
       } catch (renderError: any) {
@@ -787,7 +628,6 @@
             const file = e.properties?.file || 'unknown file';
             const context = e.properties?.context || 'no context';
             const offset = e.properties?.offset || 'unknown position';
->>>>>>> 93c43159
             
             console.error(`[${i + 1}] Tag: "${tag}" | File: ${file} | Explanation: ${explanation}`);
             console.error(`    Context: "${context}" | Offset: ${offset}`);
@@ -812,60 +652,6 @@
         
         throw new Error(`Template render failed: ${renderError.message}`);
       }
-<<<<<<< HEAD
-    }
-  }
-
-  /**
-   * Get photo reference text for photos (simplified version without database lookup)
-   */
-  private getPhotoReferenceText(images: ReportImage[]): string {
-    console.log('DEBUG: Word service generating photo reference for', images.length, 'images');
-    
-    if (images.length === 0) return '';
-    
-    if (images.length === 1) {
-      return ` (Photo 1)`;
-    } else {
-      return ` (Photos 1-${images.length})`;
-    }
-  }
-
-  /**
-   * Add image references to document
-   */
-  private addImageReferences(docx: any, images: ReportImage[]): void {
-    console.log('DEBUG: addImageReferences called with', images.length, 'images');
-    
-    // Add references section
-    const refsTitle = docx.createP();
-    refsTitle.addText('Appendix A: Site Photographs', { bold: true, font_size: 18 });
-    refsTitle.addLineBreak();
-
-    images.forEach((image, index) => {
-      const ref = docx.createP();
-      // Use Photo numbering instead of just numbered list
-      const photoText = `Photo ${index + 1}: ${image.description || image.originalFilename}`;
-      console.log('DEBUG: Adding photo reference:', photoText);
-      ref.addText(photoText);
-      ref.addLineBreak();
-    });
-    
-    console.log('DEBUG: addImageReferences completed');
-=======
-      
-      // Check for rendering errors
-      if (doc.errors && doc.errors.length > 0) {
-        console.error('❌ Template rendering errors found:', doc.errors);
-        doc.errors.forEach((error, index) => {
-          console.error(`Error ${index + 1}:`, {
-            message: error.message,
-            name: error.name,
-            properties: error.properties
-          });
-        });
-        throw new Error(`Template rendering failed: ${doc.errors.map(e => e.message).join(', ')}`);
-      }
       
       // Generate output buffer with validation
       console.log('📦 Generating output document...');
@@ -914,7 +700,7 @@
         }
         console.log('✅ Generated document structure valid');
         
-      } catch (unzipError) {
+      } catch (unzipError: any) {
         console.error('❌ Generated document cannot be unzipped:', unzipError.message);
         throw new Error(`Generated document is corrupted: ${unzipError.message}`);
       }
@@ -922,7 +708,7 @@
       console.log(`✅ Document generation complete: ${buffer.length} bytes`);
       return buffer;
       
-    } catch (error) {
+    } catch (error: any) {
       console.error('❌ Template filling failed:', error);
       console.error('🔍 Full error details:', {
         message: error.message,
@@ -931,7 +717,6 @@
       });
       throw new Error(`Document generation failed: ${error.message}`);
     }
->>>>>>> 93c43159
   }
 
   /**
@@ -964,7 +749,7 @@
         .map(file => file.replace('.docx', ''));
       
       return templates.length > 0 ? templates : ['MJSolutionsTemplate'];
-    } catch (error) {
+    } catch (error: any) {
       console.error('Error listing templates:', error);
       return ['MJSolutionsTemplate'];
     }
@@ -1003,7 +788,7 @@
         sampleDataCount: Object.keys(sampleData).length
       };
       
-    } catch (error) {
+    } catch (error: any) {
       throw new Error(`Template validation failed: ${error.message}`);
     }
   }
